--- conflicted
+++ resolved
@@ -17,13 +17,15 @@
   title: 'Components | mgt-people-picker',
   component: 'mgt-people-picker',
   decorators: [withA11y, withSignIn, withCodeEditor],
-  parameters: { options: { selectedPanel: 'storybookjs/knobs/panel' } },
+  parameters: { options: { selectedPanel: 'storybookjs/knobs/panel' } }
 };
 
-export const peoplePicker = () => html` <mgt-people-picker></mgt-people-picker> `;
+export const peoplePicker = () =>
+  html`
+    <mgt-people-picker></mgt-people-picker>
+  `;
 
 export const groupId = () => html`
-<<<<<<< HEAD
   <mgt-people-picker group-id="02bd9fd6-8f93-4758-87c3-1fb73740a315"></mgt-people-picker>
 `;
 
@@ -45,22 +47,19 @@
       --placeholder-focus-color: rgba(255, 255, 255, 0.8);
     }
   </style>
-=======
-<mgt-people-picker group-id="02bd9fd6-8f93-4758-87c3-1fb73740a315"></mgt-people-picker>
 `;
 
 export const pickPeopleAndGroups = () => html`
-<mgt-people-picker type="Any"></mgt-people-picker>
-<!-- type can be "Any", "Person", "Group" -->
+  <mgt-people-picker type="Any"></mgt-people-picker>
+  <!-- type can be "Any", "Person", "Group" -->
 `;
 
 export const pickGroups = () => html`
-<mgt-people-picker type="Group"></mgt-people-picker>
-<!-- type can be "Any", "Person", "Group" -->
+  <mgt-people-picker type="Group"></mgt-people-picker>
+  <!-- type can be "Any", "Person", "Group" -->
 `;
 
 export const pickDistributionGroups = () => html`
-<mgt-people-picker type="Group" group-type="Distribution"></mgt-people-picker>
-<!-- group-type can be "Any", "Unified", "Security", "MailEnabledSecurity", "Distribution" -->
->>>>>>> 0443f6d3
+  <mgt-people-picker type="Group" group-type="Distribution"></mgt-people-picker>
+  <!-- group-type can be "Any", "Unified", "Security", "MailEnabledSecurity", "Distribution" -->
 `;